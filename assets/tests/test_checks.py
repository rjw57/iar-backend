"""
Test that the registered system checks work as expected.

"""
from django.core.management import call_command
# Q: is this a documented import location for SystemCheckError?
from django.core.management.base import SystemCheckError
from django.test import TestCase


class RequiredSettings(TestCase):
    """
    Required settings are set.

    """
    required_settings = [
        'ASSETS_OAUTH2_TOKEN_URL',
        'ASSETS_OAUTH2_INTROSPECT_URL',
        'ASSETS_OAUTH2_CLIENT_ID',
        'ASSETS_OAUTH2_CLIENT_SECRET',
        'ASSETS_OAUTH2_INTROSPECT_SCOPES',
<<<<<<< HEAD
        'LOOKUP_SELF',
=======
        'LOOKUP_ROOT'
>>>>>>> 7b476ae1
    ]

    @staticmethod
    def test_checks_pass():
        """The system checks should succeed in the test suite configuration."""
        call_command('check')

    def test_checks_fail(self):
        """The system check should fail if any required setting is unset or blank."""
        for name in self.required_settings:
            with self.settings(**{name: ''}), self.assertRaises(SystemCheckError):
                call_command('check')
            with self.settings(**{name: None}), self.assertRaises(SystemCheckError):
                call_command('check')<|MERGE_RESOLUTION|>--- conflicted
+++ resolved
@@ -19,11 +19,7 @@
         'ASSETS_OAUTH2_CLIENT_ID',
         'ASSETS_OAUTH2_CLIENT_SECRET',
         'ASSETS_OAUTH2_INTROSPECT_SCOPES',
-<<<<<<< HEAD
-        'LOOKUP_SELF',
-=======
         'LOOKUP_ROOT'
->>>>>>> 7b476ae1
     ]
 
     @staticmethod
