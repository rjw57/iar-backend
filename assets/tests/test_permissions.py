"""
Test custom DRF permissions

"""
from django.conf import settings
from django.contrib.auth import get_user_model
from django.http import HttpRequest
from django.test import TestCase
from rest_framework.exceptions import ValidationError
from rest_framework.permissions import BasePermission
from rest_framework.request import Request

from assets import permissions
from assets.models import Asset, UserLookup

from . import clear_cached_person_for_user, set_cached_person_for_user


class OrPermissionTests(TestCase):

    def test_view_perms(self):
        """Test all combinations of two OR'd classes for the view permissions"""
        cases = (
            # 0 = A.has_permission(), 1 = B.has_permission(), 2 = expected result
            (False, False, False),
            (False, True, True),
            (True, False, True),
            (True, True, True),
        )
        for case in cases:
            class A(BasePermission):
                def has_permission(self, request, view):
                    return case[0]

            class B(BasePermission):
                def has_permission(self, request, view):
                    return case[1]
            self.assertEqual(permissions.OrPermission(A, B)().has_permission(None, None), case[2])

    def test_object_perms(self):
        """Test all combinations of two OR'd classes for the object permissions"""
        cases = (
            # 0 = A.has_permission(), 1 = A.has_object_permission(),
            # 2 = B.has_permission(), 3 = B.has_object_permission(),
            # 4 = expected result
            (False, False, False, False, False),
            (False, False, False, True, False),
            (False, False, True, False, False),
            (False, False, True, True, True),
            (False, True, False, False, False),
            (False, True, False, True, False),
            (False, True, True, False, False),
            (False, True, True, True, True),
            (True, False, False, False, False),
            (True, False, False, True, False),
            (True, False, True, False, False),
            (True, False, True, True, True),
            (True, True, False, False, True),
            (True, True, False, True, True),
            (True, True, True, False, True),
            (True, True, True, True, True),
        )
        for case in cases:
            class A(BasePermission):
                def has_permission(self, request, view):
                    return case[0]

                def has_object_permission(self, request, view, obj):
                    return case[1]

            class B(BasePermission):
                def has_permission(self, request, view):
                    return case[2]

                def has_object_permission(self, request, view, obj):
                    return case[3]

            perm = permissions.OrPermission(A, B)()
            self.assertEqual(
                perm.has_permission(None, None) and perm.has_object_permission(None, None, None),
                case[4]
            )


class AndPermissionTests(TestCase):

    def test_view_perms(self):
        """Test all combinations of two AND'd classes for the view permissions"""
        cases = (
            # 0 = A.has_permission(), 1 = B.has_permission(), 2 = expected result
            (False, False, False),
            (False, True, False),
            (True, False, False),
            (True, True, True),
        )
        for case in cases:
            class A(BasePermission):
                def has_permission(self, request, view):
                    return case[0]

            class B(BasePermission):
                def has_permission(self, request, view):
                    return case[1]
            self.assertEqual(permissions.AndPermission(A, B)().has_permission(None, None), case[2])

    def test_object_perms(self):
        """Test all combinations of two AND'd classes for the object permissions"""
        cases = (
            # 0 = A.has_permission(), 1 = B.has_permission(), 2 = expected result
            (False, False, False),
            (False, True, False),
            (True, False, False),
            (True, True, True),
        )
        for case in cases:
            class A(BasePermission):
                def has_object_permission(self, request, view, obj):
                    return case[0]

            class B(BasePermission):
                def has_object_permission(self, request, view, obj):
                    return case[1]
            self.assertEqual(
                permissions.AndPermission(A, B)().has_object_permission(None, None, None), case[2]
            )


class HasScopesPermissionTests(TestCase):
    def setUp(self):
        # Create a mock incoming request and view
        self.request = Request(HttpRequest())
        self.view = HasScopesPermissionTests.MockView()
        self.perm = permissions.HasScopesPermission()

    def test_requires_auth(self):
        """Request must have authentication information."""
        self.assertFalse(self.has_permission())

    def test_requires_dict_auth(self):
        """Request authorisation must be a dictionary."""
        self.request.auth = 'foo'
        self.assertFalse(self.has_permission())

    def test_requires_scopes(self):
        """Token must have required scopes."""
        self.request.auth = {'scope': 'SCOPEA SCOPEB'}
        self.assertTrue(self.has_permission())
        self.request.auth = {'scope': 'SCOPEA'}
        self.assertFalse(self.has_permission())
        self.request.auth = {'scope': 'SCOPEB'}
        self.assertFalse(self.has_permission())

    def test_extra_scopes(self):
        """Token may have extra scopes."""
        self.request.auth = {'scope': 'SCOPEA SCOPEB SCOPEC'}
        self.assertTrue(self.has_permission())

    def has_permission(self):
        """
        Convenience method to return the has_permission() method value when evaluated on the
        test's request and view instances.

        """
        return self.perm.has_permission(self.request, self.view)

    class MockView:
        """A mock view class which defines two required scopes."""
        required_scopes = ['SCOPEA', 'SCOPEB']


class UserInInstitutionPermissionTests(TestCase):

    def setUp(self):
        # Create a mock incoming request and view
        self.request = Request(HttpRequest())
        self.perm = permissions.UserInInstitutionPermission()

        # By default, authentication succeeds
        self.user = get_user_model().objects.create_user(username="test0001")
        self.user_lookup = UserLookup.objects.create(
            user=self.user, scheme='mock', identifier=self.user.username)
        self.request.user = self.user

<<<<<<< HEAD
        cache.set(f"{self.user.username}:lookup", {'institutions': [{'instid': 'UIS'}]})
=======
        # Explicitly set the default user's lookup response
        set_cached_person_for_user(self.user, {'institutions': [{'instid': 'UIS'}]})

    def tearDown(self):
        clear_cached_person_for_user(self.user)
>>>>>>> 7b476ae1

    def test_view_perms_true_for_all_except_POST(self):
        """check that the view permission returns true for all request methods expect POST"""
        for method in ('HEAD', 'OPTIONS', 'GET', 'PUT', 'PATCH', 'DELETE'):
            self.request.method = method
            self.assertTrue(self.has_permission())

    def test_view_perms_POST_department_not_set(self):
        """
        check the view permission raises an ValidationError when department is not part of a POST
        """
        self.request.method = 'POST'
        self.assertRaises(ValidationError, self.has_permission)

<<<<<<< HEAD
    def test_view_perms_POST_no_cached_lookup(self):
        """check the view permission is false when there is not cached lookup for the user"""
        cache.delete(f"{self.user.username}:lookup")
        self.request.method = 'POST'
        self.request.data['department'] = 'UIS'
        self.assertFalse(self.has_permission())

    def test_view_perms_POST_no_institutions_in_cached_lookup(self):
        """check the view permission is false when the user's cached lookup has no institutions"""
        cache.set(f"{self.user.username}:lookup", {})
=======
    def test_view_perms_POST_no_institution_in_cached_lookup(self):
        """check the view permission is false when the user's cached lookup has no institutions"""
        set_cached_person_for_user(self.user, {})
>>>>>>> 7b476ae1
        self.request.method = 'POST'
        self.request.data['department'] = 'UIS'
        self.assertFalse(self.has_permission())

    def test_view_perms_POST_user_not_in_TESTDEPT(self):
        """check the view permission is false
        when the user's isn't associated with the asset's department"""
<<<<<<< HEAD
        cache.set(f"{self.user.username}:lookup", {'institutions': [{'instid': 'OTHER'}]})
=======
        set_cached_person_for_user(self.user, {'institutions': [{'instid': 'OTHER'}]})
>>>>>>> 7b476ae1
        self.request.method = 'POST'
        self.request.data['department'] = 'UIS'
        self.assertFalse(self.has_permission())

    def test_view_perms_POST_true(self):
        """
        check the view permission is true when the user is associated with the asset's department
        """
        self.request.method = 'POST'
        self.request.data['department'] = 'UIS'
        self.assertTrue(self.has_permission())

    def test_object_perms_true_for_HEAD_OPTIONS_GET(self):
        """
        check that the object permission returns true for request methods HEAD, OPTIONS, and GET
        """
        for method in ('HEAD', 'OPTIONS', 'GET'):
            self.request.method = method
            self.assertTrue(self.has_object_permission(None))

    def test_object_perms_user_not_in_OTHER(self):
        """check that the object permission is false when
        the user isn't associated with the existing asset's department"""
        self.request.method = 'PATCH'
        self.request.data['department'] = 'UIS'
        self.assertFalse(self.has_object_permission(Asset(department='OTHER')))

    def test_object_perms_user_cant_change_to_OTHER(self):
        """check that the object permission is false when
        the user isn't associated with the asset's updated department"""
        self.request.method = 'PATCH'
        self.request.data['department'] = 'OTHER'
        self.assertFalse(self.has_object_permission(Asset(department='UIS')))

    def test_object_perms_user_can_change(self):
        """check that the object permission is true when
        the user is associated with the asset's existing and updated department"""
        self.request.method = 'PATCH'
        self.request.data['department'] = 'UIS'
        self.request.data['name'] = 'new name'
        self.assertTrue(self.has_object_permission(Asset(department='UIS')))

    def test_object_perms_user_can_delete(self):
        """check that the object permission is true when
        the user is associated with the asset's existing but no updated department is given"""
        self.request.method = 'DELETE'
        self.assertTrue(self.has_object_permission(Asset(department='UIS')))

    def has_permission(self):
        """convenience method to return the has_permission() method value
        when evaluated on the test's request"""
        return self.perm.has_permission(self.request, None)

    def has_object_permission(self, obj):
        """convenience method to return the has_object_permission() method value
        when evaluated on the test's request and object"""
        return (
            self.perm.has_permission(self.request, None) and
            self.perm.has_object_permission(self.request, None, obj)
        )

    def tearDown(self):
        cache.delete(f"{self.user.username}:lookup")


class UserInIARGroupPermissionTests(TestCase):

    def setUp(self):
        # Create a mock incoming request and view
        self.request = Request(HttpRequest())
        self.perm = permissions.UserInIARGroupPermission()

        # By default, authentication succeeds
        self.user = get_user_model().objects.create_user(username="test0001")
        self.request.user = self.user

    def test_no_cached_lookup(self):
        """check the view permission is false when there is not cached lookup for the user"""
        self.assertFalse(self.has_permission())

    def test_no_groups_in_cached_lookup(self):
        """check the view permission is false when the user's cached lookup has no groups"""
        cache.set(f"{self.user.username}:lookup", {})
        self.assertFalse(self.has_permission())

    def test_user_not_in_iar_group(self):
        """check the view permission is false
        when the user's isn't associated with the asset's department"""
        cache.set(f"{self.user.username}:lookup", {'groups': [{'name': 'other-group'}]})
        self.assertFalse(self.has_permission())

    def test_user_in_iar_group(self):
        """
        check the view permission is true when the user is associated with the asset's department
        """
        cache.set(f"{self.user.username}:lookup",
                  {'groups': [{'name': settings.IAR_USERS_LOOKUP_GROUP}]})
        self.assertTrue(self.has_permission())

    def has_permission(self):
        """convenience method to return the has_permission() method value
        when evaluated on the test's request"""
        return self.perm.has_permission(self.request, None)<|MERGE_RESOLUTION|>--- conflicted
+++ resolved
@@ -181,15 +181,8 @@
             user=self.user, scheme='mock', identifier=self.user.username)
         self.request.user = self.user
 
-<<<<<<< HEAD
-        cache.set(f"{self.user.username}:lookup", {'institutions': [{'instid': 'UIS'}]})
-=======
         # Explicitly set the default user's lookup response
         set_cached_person_for_user(self.user, {'institutions': [{'instid': 'UIS'}]})
-
-    def tearDown(self):
-        clear_cached_person_for_user(self.user)
->>>>>>> 7b476ae1
 
     def test_view_perms_true_for_all_except_POST(self):
         """check that the view permission returns true for all request methods expect POST"""
@@ -204,22 +197,9 @@
         self.request.method = 'POST'
         self.assertRaises(ValidationError, self.has_permission)
 
-<<<<<<< HEAD
-    def test_view_perms_POST_no_cached_lookup(self):
-        """check the view permission is false when there is not cached lookup for the user"""
-        cache.delete(f"{self.user.username}:lookup")
-        self.request.method = 'POST'
-        self.request.data['department'] = 'UIS'
-        self.assertFalse(self.has_permission())
-
-    def test_view_perms_POST_no_institutions_in_cached_lookup(self):
-        """check the view permission is false when the user's cached lookup has no institutions"""
-        cache.set(f"{self.user.username}:lookup", {})
-=======
     def test_view_perms_POST_no_institution_in_cached_lookup(self):
         """check the view permission is false when the user's cached lookup has no institutions"""
         set_cached_person_for_user(self.user, {})
->>>>>>> 7b476ae1
         self.request.method = 'POST'
         self.request.data['department'] = 'UIS'
         self.assertFalse(self.has_permission())
@@ -227,11 +207,7 @@
     def test_view_perms_POST_user_not_in_TESTDEPT(self):
         """check the view permission is false
         when the user's isn't associated with the asset's department"""
-<<<<<<< HEAD
-        cache.set(f"{self.user.username}:lookup", {'institutions': [{'instid': 'OTHER'}]})
-=======
         set_cached_person_for_user(self.user, {'institutions': [{'instid': 'OTHER'}]})
->>>>>>> 7b476ae1
         self.request.method = 'POST'
         self.request.data['department'] = 'UIS'
         self.assertFalse(self.has_permission())
@@ -294,7 +270,7 @@
         )
 
     def tearDown(self):
-        cache.delete(f"{self.user.username}:lookup")
+        clear_cached_person_for_user(self.user)
 
 
 class UserInIARGroupPermissionTests(TestCase):
@@ -314,24 +290,27 @@
 
     def test_no_groups_in_cached_lookup(self):
         """check the view permission is false when the user's cached lookup has no groups"""
-        cache.set(f"{self.user.username}:lookup", {})
+        set_cached_person_for_user(self.user, {})
         self.assertFalse(self.has_permission())
 
     def test_user_not_in_iar_group(self):
         """check the view permission is false
         when the user's isn't associated with the asset's department"""
-        cache.set(f"{self.user.username}:lookup", {'groups': [{'name': 'other-group'}]})
+        set_cached_person_for_user(self.user, {'groups': [{'name': 'other-group'}]})
         self.assertFalse(self.has_permission())
 
     def test_user_in_iar_group(self):
         """
         check the view permission is true when the user is associated with the asset's department
         """
-        cache.set(f"{self.user.username}:lookup",
-                  {'groups': [{'name': settings.IAR_USERS_LOOKUP_GROUP}]})
+        set_cached_person_for_user(self.user,
+                                   {'groups': [{'name': settings.IAR_USERS_LOOKUP_GROUP}]})
         self.assertTrue(self.has_permission())
 
     def has_permission(self):
         """convenience method to return the has_permission() method value
         when evaluated on the test's request"""
-        return self.perm.has_permission(self.request, None)+        return self.perm.has_permission(self.request, None)
+
+    def tearDown(self):
+        clear_cached_person_for_user(self.user)