--- conflicted
+++ resolved
@@ -9,6 +9,7 @@
 from django.urls import reverse
 from rest_framework.test import APIClient
 from assets.models import Asset, UserLookup
+from assets.tests import set_cached_person_for_user
 from assets.tests.test_models import COMPLETE_ASSET
 from assets.views import REQUIRED_SCOPES
 from automationcommon.models import set_local_user
@@ -248,16 +249,9 @@
         self.assert_method_is_not_listed_as_allowed('DELETE', asset)
         self.assertEqual(result_delete.status_code, 403)
 
-<<<<<<< HEAD
-        cache.set(f"{self.user.username}:lookup", LOOKUP_RESPONSE)
-=======
-        cache.delete("%s:lookup" % self.user.username)
-        cache.set("%s:lookup" % self.user.username,
-                  {'institutions': [{'url': 'http://lookupproxy:8080/institutions/TESTDEPT',
-                                     'acronym': None, 'cancelled': False, 'instid': 'TESTDEPT',
-                                     'name': 'Test Department'}]}, 120)
+        set_cached_person_for_user(self.user, LOOKUP_RESPONSE)
         self.assert_method_is_listed_as_allowed('DELETE', asset)
->>>>>>> 7b476ae1
+
         result_delete = client.delete(result_post.json()['url'])
         # User's institution match asset institution
         self.assertEqual(result_delete.status_code, 204)
