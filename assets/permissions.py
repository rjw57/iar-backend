--- conflicted
+++ resolved
@@ -4,11 +4,7 @@
 """
 import logging
 
-<<<<<<< HEAD
 from django.conf import settings
-from django.core.cache import cache
-=======
->>>>>>> 7b476ae1
 from rest_framework import permissions
 from rest_framework.exceptions import ValidationError
 
@@ -166,23 +162,13 @@
         """Validates that the user is member of the department that the asset belongs to
         (asset_department)."""
 
-<<<<<<< HEAD
-        lookup_response = cache.get(f"{user.username}:lookup")
+        lookup_response = get_person_for_user(user)
         if lookup_response is None:
-            LOG.error('No cached lookup response for user %s', user.username)
+            LOG.error('No cached lookup response for %s', user)
             return False
 
         if lookup_response.get('institutions') is None:
-=======
-        if user is None or user.is_anonymous or department is None:
-            return False
-
-        lookup_response = get_person_for_user(user)
-
-        institutions = lookup_response.get('institutions')
-        if institutions is None:
->>>>>>> 7b476ae1
-            LOG.error('No institutions in cached lookup response for user %s', user.username)
+            LOG.error('No institutions in cached lookup response for %s', user)
             return False
 
         for institution in lookup_response['institutions']:
@@ -197,13 +183,13 @@
     Django REST framework permission which requires that the user be in the IAR_USERS_LOOKUP_GROUP.
     """
     def has_permission(self, request, view):
-        lookup_response = cache.get(f"{request.user.username}:lookup")
+        lookup_response = get_person_for_user(request.user)
         if lookup_response is None:
-            LOG.error('No cached lookup response for user %s', request.user.username)
+            LOG.error('No cached lookup response for %s', request.user)
             return False
 
         if lookup_response.get('groups') is None:
-            LOG.error('No groups in cached lookup response for user %s', request.user.username)
+            LOG.error('No groups in cached lookup response for %s', request.user)
             return False
 
         for group in lookup_response['groups']:
