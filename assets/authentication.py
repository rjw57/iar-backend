--- conflicted
+++ resolved
@@ -54,48 +54,14 @@
         subject = token.get('sub', '')
 
         if subject != '':
-<<<<<<< HEAD
-            # Our subjects are of the form '<scheme>:<identifier>'. Form a valid Django username
-            # from these values.
-            scheme, identifier = subject.split(':')
-            username = '{}+{}'.format(scheme, identifier)
-
-            # This is not quite the same as the default get_or_create() behaviour because we make
-            # use of the create_user() helper here. This ensures the user is created and that
-            # set_unusable_password() is also called on it.
-            try:
-                user = get_user_model().objects.get(username=username)
-            except ObjectDoesNotExist:
-                user = get_user_model().objects.create_user(username=username)
-
-            if cache.get(f"{user.username}:lookup") is None:
-                # Adding 10 extra seconds to the expiry so that if the API requests takes long
-                # the cache doesn't get expired between the authentication and the response
-                lookup_response = requests.get(
-                    settings.LOOKUP_SELF + "?fetch=all_insts,all_groups",
-                    headers={"Authorization": "Bearer %s" % bearer})
-
-                try:
-                    # Ensure the response succeeded
-                    lookup_response.raise_for_status()
-
-                    # Cache the response body as parsed JSON
-                    cache.set(f"{user.username}:lookup", lookup_response.json(),
-                              datetime.timedelta(token['exp'] - _utc_now()).seconds+10)
-                except requests.exceptions.HTTPError as error:
-                    LOG.error(
-                        ('HTTP Error {error} retrieving institutions for user "{user.username}" '
-                         'with subject {subject}').format(error=error, user=user, subject=subject))
-                    LOG.error('Payload was: {}'.format(lookup_response.content))
-=======
             user = user_from_subject(subject)
->>>>>>> 7b476ae1
         else:
             user = None
 
-        return (user, token)
+        return user, token
 
-    def validate_token(self, token):
+    @staticmethod
+    def validate_token(token):
         """
         Helper method which validates a Bearer token and returns the parsed response from the
         introspection endpoint if the token is valid. If the token is invalid, None is returned.
